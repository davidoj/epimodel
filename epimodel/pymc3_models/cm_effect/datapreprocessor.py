--- conflicted
+++ resolved
@@ -362,16 +362,11 @@
 
         for r in range(nRs):
             for k, v in oxford_to_epi_features.items():
-<<<<<<< HEAD
-                ActiveCMs_oxcgrt[r, oxcgrt_derived_cm_names.index(k), epi_date_range] = ActiveCMs_epi[
-                    r, selected_features_epi.index(v), epi_date_range]
-=======
                 edr_feat = epi_date_range
                 ox_revert_index = np.where(ActiveCMs_oxcgrt[r,oxcgrt_derived_cm_names.index(k),:]<0)[0]
                 if len(ox_revert_index):
                     edr_feat = epi_date_range[:ox_revert_index[0]]
                 ActiveCMs_oxcgrt[r,oxcgrt_derived_cm_names.index(k),edr_feat] = ActiveCMs_epi[r,selected_features_epi.index(v),edr_feat]
->>>>>>> af872fa9
 
         for r in range(nRs):
             for f_indx, f in enumerate(ordered_features):
