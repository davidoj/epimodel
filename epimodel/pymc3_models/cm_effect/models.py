--- conflicted
+++ resolved
@@ -366,9 +366,6 @@
                     serial_interval_mean=SI_ALPHA/SI_BETA, cm_hyperprior=True
                     ):
         with self.model:
-<<<<<<< HEAD
-            self.CM_Alpha = pm.Normal("CM_Alpha", 0, 0.2, shape=(self.nCMs,))
-=======
             if cm_hyperprior:
                 self.HyperCMVar = pm.HalfStudentT(
                     "HyperCMVar", nu=10, sigma=cm_prior_sigma
@@ -377,8 +374,7 @@
                 self.CM_Alpha = pm.Normal("CM_Alpha", 0, self.HyperCMVar, shape=(self.nCMs,))
             else:
                 self.CM_Alpha = pm.Normal("CM_Alpha", 0, cm_prior_sigma, shape=(self.nCMs,))
-                
->>>>>>> 254c39e3
+
             self.CMReduction = pm.Deterministic("CMReduction", T.exp((-1.0) * self.CM_Alpha))
 
             self.HyperRMean = pm.StudentT(
